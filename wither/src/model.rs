--- conflicted
+++ resolved
@@ -1,4 +1,6 @@
 //! Model related code.
+
+use std::collections::HashMap;
 
 use async_trait::async_trait;
 use mongodb::bson::oid::ObjectId;
@@ -13,10 +15,6 @@
 use crate::common::IndexModel;
 use crate::cursor::ModelCursor;
 use crate::error::{Result, WitherError};
-<<<<<<< HEAD
-use std::collections::HashMap;
-=======
->>>>>>> e4f3a45e
 
 /// This trait provides data modeling behaviors for interacting with MongoDB database collections.
 ///
@@ -27,10 +25,7 @@
 ///
 /// Any `read_concern`, `write_concern` or `selection_criteria` options configured for the model,
 /// either derived or manually, will be used for collection interactions.
-<<<<<<< HEAD
-=======
 ///
->>>>>>> e4f3a45e
 #[cfg_attr(feature = "docinclude", doc(include = "../docs/model-derive.md"))]
 #[cfg_attr(feature = "docinclude", doc(include = "../docs/model-sync.md"))]
 #[cfg_attr(feature = "docinclude", doc(include = "../docs/logging.md"))]
@@ -314,18 +309,9 @@
     ///
     /// This routine will destroy any indexes found on this model's collection which are not
     /// defined in the response from `Self.indexes()`.
-<<<<<<< HEAD
     async fn sync(db: &Database) -> Result<()> {
         let coll = db.collection(Self::COLLECTION_NAME);
         sync_model_indexes(db, &coll, Self::indexes()).await?;
-=======
-    #[deprecated(
-        since = "0.9.0",
-        note = "Index management is currently missing in the underlying driver, so this method no longer does anything. We are hoping to re-enable this in a future release."
-    )]
-    async fn sync(_db: &Database) -> Result<()> {
-        // NOTE: blocked by https://jira.mongodb.org/projects/RUST/issues/RUST-166
->>>>>>> e4f3a45e
         Ok(())
     }
 
